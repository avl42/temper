#!/usr/bin/env python3
# temper.py -*-python-*-
# Copyright 2018 by Pham Urwen (urwen@mail.ru)
#
# Permission is hereby granted, free of charge, to any person obtaining a copy
# of this software and associated documentation files (the "Software"), to
# deal in the Software without restriction, including without limitation the
# rights to use, copy, modify, merge, publish, distribute, sublicense, and/or
# sell copies of the Software, and to permit persons to whom the Software is
# furnished to do so, subject to the following conditions:
#
# The above copyright notice and this permission notice shall be included in
# all copies or substantial portions of the Software.
#
# THE SOFTWARE IS PROVIDED "AS IS", WITHOUT WARRANTY OF ANY KIND, EXPRESS OR
# IMPLIED, INCLUDING BUT NOT LIMITED TO THE WARRANTIES OF MERCHANTABILITY,
# FITNESS FOR A PARTICULAR PURPOSE AND NONINFRINGEMENT. IN NO EVENT SHALL THE
# AUTHORS OR COPYRIGHT HOLDERS BE LIABLE FOR ANY CLAIM, DAMAGES OR OTHER
# LIABILITY, WHETHER IN AN ACTION OF CONTRACT, TORT OR OTHERWISE, ARISING
# FROM, OUT OF OR IN CONNECTION WITH THE SOFTWARE OR THE USE OR OTHER DEALINGS
# IN THE SOFTWARE.

# Standard python3 modules
import argparse
import binascii
import json
import os
import re
import select
import struct
import sys

# Non-standard modules
try:
  import serial
except ImportError:
  print('Cannot import "serial". Please sudo apt-get install python3-serial')
  sys.exit(1)


class USBList(object):
  '''Get a list of all of the USB devices on a system, along with their
  associated hidraw or serial (tty) devices.
  '''

  SYSPATH = '/sys/bus/usb/devices'

  def _readfile(self, path):
    '''Read data from 'path' and return it as a string. Return the empty string
    if the file does not exist, cannot be read, or has an error.
    '''
    try:
      with open(path, 'r') as fp:
        return fp.read().strip()
    except:
      return ''

  def _find_devices(self, dirname):
    '''Scan a directory hierarchy for names that start with "tty" or "hidraw".
    Return these names in a set.
    '''
    devices = set()
    for entry in os.scandir(dirname):
        if entry.is_dir() and not entry.is_symlink():
          devices |= self._find_devices(os.path.join(dirname, entry.name))
        if re.search('tty.*[0-9]', entry.name):
          devices.add(entry.name)
        if re.search('hidraw[0-9]', entry.name):
          devices.add(entry.name)
    return devices

  def _get_usb_device(self, dirname):
    '''Examine the files in 'dirname', looking for files with well-known
    names expected to be in the /sys hierarchy under Linux for USB devices.
    Return a dictionary of the information gathered. If no information is found
    (i.e., because the directory is not for a USB device) return None.
    '''
    info = dict()
    vendorid = self._readfile(os.path.join(dirname, 'idVendor'))
    if vendorid == '':
      return None
    info['vendorid'] = int(vendorid, 16)
    productid = self._readfile(os.path.join(dirname, 'idProduct'))
    info['productid'] = int(productid, 16)
    info['manufacturer'] = self._readfile(os.path.join(dirname,
                                                       'manufacturer'))
    info['product'] = self._readfile(os.path.join(dirname, 'product'))
    info['busnum'] = int(self._readfile(os.path.join(dirname, 'busnum')))
    info['devnum'] = int(self._readfile(os.path.join(dirname, 'devnum')))
    info['devices'] = sorted(self._find_devices(dirname))
    return info

  def get_usb_devices(self):
    '''Scan a well-known Linux hierarchy in /sys and try to find all of the
    USB devices on a system. Return these as a dictionary indexed by the path.
    '''
    info = dict()
    for entry in os.scandir(Temper.SYSPATH):
        if entry.is_dir():
          path = os.path.join(Temper.SYSPATH, entry.name)
          device = self._get_usb_device(path)
          if device is not None:
            device['port'] = entry.name
            info[path] = device
    return info

class USBRead(object):
  '''Read temperature and/or humidity information from a specified USB device.
  '''
  def __init__(self, device, verbose=False):
    self.device = device
    self.verbose = verbose

  def _parse_bytes(self, name, offset, divisor, bytes, info, verbose = False):
    '''Data is returned from several devices in a similar format. In the first
    8 bytes, the internal sensors are returned in bytes 2 and 3 (temperature)
    and in bytes 4 and 5 (humidity). In the second 8 bytes, external sensor
    information is returned. If there are only external sensors, then only 8
    bytes are returned, and the caller is expected to use the correct 'name'.
    The caller is also expected to detect the firmware version and provide the
    appropriate divisor, which is usually 100 or 256.

    There is no return value. Instead 'info[name]' is update directly, if a
    value is found.
    '''
    try:
      if bytes[offset] == 0x4e and bytes[offset+1] == 0x20:
        return
    except:
      return
    try:
    # Big endian, short (signed) integer (2 Bytes)
      if verbose:
        print('Converted value: %s' % binascii.hexlify(bytes[offset:offset+2]))
      info[name] = struct.unpack_from('>h', bytes, offset)[0] / divisor
    except:
      return

  def _read_hidraw_firmware(self, fd, verbose = False):
    ''' Get firmware identifier'''
    query = struct.pack('8B', 0x01, 0x86, 0xff, 0x01, 0, 0, 0, 0)
    if verbose:
      print('Firmware query: %s' % binascii.b2a_hex(query))

    # Sometimes we don't get all of the expected information from the
    # device.  We'll retry a few times and hope for the best.
    # See: https://github.com/urwen/temper/issues/9
    for i in range(0, 10):
      os.write(fd, query)

      firmware = b''
      while True:
        r, _, _ = select.select([fd], [], [], 0.2)
        if fd not in r:
          break
        data = os.read(fd, 8)
        firmware += data

      if not len(firmware):
        os.close(fd)
        raise RuntimeError('Cannot read device firmware identifier')

      if len(firmware) > 8:
        break

    if verbose:
      print('Firmware value: %s %s' %(binascii.b2a_hex(firmware), firmware.decode()))

    return firmware

  def _read_hidraw(self, device):
    '''Using the Linux hidraw device, send the special commands and receive the
    raw data. Then call '_parse_bytes' based on the firmware version to provide
    temperature and humidity information.

    A dictionary of temperature and humidity info is returned.
    '''
    path = os.path.join('/dev', device)
    fd = os.open(path, os.O_RDWR)

    firmware = self._read_hidraw_firmware(fd, self.verbose)
    #print(firmware[:12])

    # Get temperature/humidity
    os.write(fd, struct.pack('8B', 0x01, 0x80, 0x33, 0x01, 0, 0, 0, 0))
    bytes = b''
    while True:
      r, _, _ = select.select([fd], [], [], 0.1)
      if fd not in r:
        break
      data = os.read(fd, 8)
      bytes += data

    os.close(fd)
    if self.verbose:
      print('Data value: %s' % binascii.hexlify(bytes))

    info = dict()
    info['firmware'] = str(firmware, 'latin-1').strip()
    info['hex_firmware'] = str(binascii.b2a_hex(firmware), 'latin-1')
    info['hex_data'] = str(binascii.b2a_hex(bytes), 'latin-1')

    if info['firmware'][:10] in [ 'TEMPerF1.2', 'TEMPerF1.4', 'TEMPer1F1.' ]:
      info['firmware'] = info['firmware'][:10]
      self._parse_bytes('internal temperature', 2, 256.0, bytes, info)
      return info

    if info['firmware'][:15] in [ 'TEMPerGold_V3.1', 'TEMPerGold_V3.3', 'TEMPerGold_V3.4', 'TEMPerGold_V3.5' ]:
      info['firmware'] = info['firmware'][:15]
      self._parse_bytes('internal temperature', 2, 100.0, bytes, info)
      return info

    if info['firmware'][:12] in [ 'TEMPerX_V3.1', 'TEMPerX_V3.3' ]:
      info['firmware'] = info['firmware'][:12]
      self._parse_bytes('internal temperature', 2, 100.0, bytes, info)
      self._parse_bytes('internal humidity', 4, 100.0, bytes, info)
      self._parse_bytes('external temperature', 10, 100.0, bytes, info)
      self._parse_bytes('external humidity', 12, 100.0, bytes, info)
      return info

    if info['firmware'][:16] == 'TEMPer2_M12_V1.3':
      info['firmware'] = info['firmware'][:16]
      self._parse_bytes('internal temperature', 2, 256.0, bytes, info)
      self._parse_bytes('external temperature', 4, 256.0, bytes, info)
      return info
    if info['firmware'][:12] in [ 'TEMPer2_V3.7', 'TEMPer2_V3.9']:
      info['firmware'] = info['firmware'][:12]
      #Bytes 3-4 hold the device temp, divide by 100
      self._parse_bytes('internal temperature', 2, 100.0, bytes, info, self.verbose)
      #Bytes 11-12 hold the external temp, divide by 100
      self._parse_bytes('external temperature', 10, 100.0, bytes, info, self.verbose)
      return info
    if info['firmware'][:14] == 'TEMPerHUM_V3.9':
      info['firmware'] = info['firmware'][:14]
      #Bytes 3-4 hold the device temp, divide by 100
      self._parse_bytes('internal temperature', 2, 100.0, bytes, info, self.verbose)
      #Bytes 11-12 hold the external temp, divide by 100
      self._parse_bytes('external temperature', 10, 100.0, bytes, info, self.verbose)
      #Bytes 5-6 hold the device humidity, divide by 100
      self._parse_bytes('internal humidity', 4, 100.0, bytes, info)
      return info
<<<<<<< HEAD
=======
    if info['firmware'][:16] == 'TEMPer1F_H1V1.5F':
      info['firmware'] = info['firmware'][:16]
      self._parse_bytes('internal temperature', 2, 1, bytes, info, verbose=self.verbose)
      self._parse_bytes('internal humidity', 4, 1, bytes, info, verbose=self.verbose)
      # The values are not aligned to the byte boundary, so shift them. And
      # then apply the equations from the SHT20 data sheet.
      t = int(info['internal temperature']) << 2
      if self.verbose:
        print(f'Raw temperature: {t}')
      t = -46.85 + 175.72 * t / 65536
      info['internal temperature'] = t
      h = int(info['internal humidity']) << 4
      if self.verbose:
        print(f'Raw humidity: {h}')
      h = -6 + 125.0 * h / 65536
      info['internal humidity'] = h
      return info
>>>>>>> 09e7a0e6
    if info['firmware'][:12] == 'TEMPer2_V4.1':
      info['firmware'] = info['firmware'][:12]
      self._parse_bytes('internal temperature', 2, 100.0, bytes, info)
      self._parse_bytes('external temperature', 10, 100.0, bytes, info, self.verbose)
      return info
    if info['firmware'][:13] == 'TEMPer1F_V3.9':
      info['firmware'] = info['firmware'][:13]
      # Bytes 3-4 hold the device temp, divide by 100
      self._parse_bytes(
        'internal temperature', 2, 100.0, bytes, info, self.verbose)
<<<<<<< HEAD
      return info
=======
    return info
>>>>>>> 09e7a0e6

    info['error'] = 'Unknown firmware %s: %s' % (info['firmware'],
                                                 binascii.hexlify(bytes))
    return info

  def _read_serial(self, device):
    '''Using the Linux serial device, send the special commands and receive the
    text data, which is parsed directly in this method.

    A dictionary of device info (like that returned by USBList) combined with
    temperature and humidity info is returned.
    '''

    path = os.path.join('/dev', device)
    s = serial.Serial(path, 9600)
    s.bytesize = serial.EIGHTBITS
    s.parity = serial.PARITY_NONE
    s.stopbits = serial.STOPBITS_ONE
    s.timeout = 1
    s.xonoff = False
    s.rtscts = False
    s.dsrdtr = False
    s.writeTimeout = 0

    # Send the "Version" command and save the reply.
    s.write(b'Version')
    firmware = str(s.readline(), 'latin-1').strip()

    # Send the "ReadTemp" command and save the reply.
    s.write(b'ReadTemp')
    reply = str(s.readline(), 'latin-1').strip()
    reply += str(s.readline(), 'latin-1').strip()
    s.close()

    info = dict()
    info['firmware'] = firmware
    m = re.search(r'Temp-Inner:([0-9.]*).*, ?([0-9.]*)', reply)
    if m is not None:
      info['internal temperature'] = float(m.group(1))
      info['internal humidity'] = float(m.group(2))
    m = re.search(r'Temp-Outer:([0-9.]*).*?, ?([0-9.]*)', reply)
    if m is not None:
      try:
        info['external temperature'] = float(m.group(1))
        info['external humidity'] = float(m.group(2))
      except:
        pass
    return info

  def read(self):
    '''Read the firmware version, temperature, and humidity from the device and
    return a dictionary containing these data.
    '''
    # Use the last device found
    if self.device.startswith('hidraw'):
      return self._read_hidraw(self.device)
    if self.device.startswith('tty'):
      return self._read_serial(self.device)
    return {'error': 'No usable hid/tty devices available'}

class Temper(object):
  SYSPATH = '/sys/bus/usb/devices'

  def __init__(self, verbose=False):
    usblist = USBList()
    self.usb_devices = usblist.get_usb_devices()
    self.forced_vendor_id = None
    self.forced_product_id = None
    self.verbose = verbose

  def _is_known_id(self, vendorid, productid):
    '''Returns True if the vendorid and product id are valid.
    '''

    if self.forced_vendor_id is not None and \
       self.forced_product_id is not None:
      if self.forced_vendor_id == vendorid and \
         self.forced_product_id == productid:
        return True
      return False

    if vendorid == 0x0c45 and (productid == 0x7401 or productid == 0x7402):
      return True
    if vendorid == 0x413d and productid == 0x2107:
      return True
    if vendorid == 0x1a86 and productid == 0x5523:
      return True
    if vendorid == 0x1a86 and productid == 0xe025:
      return True
    if vendorid == 0x3553 and productid == 0xa001:
      return True

    # The id is not known to this program.
    return False

  def list(self, use_json=False):
    '''Print out a list all of the USB devices on the system. If 'use_json' is
    True, then JSON formatting will be used.
    '''
    if use_json:
      print(json.dumps(self.usb_devices, indent=4))
      return

    for _, info in sorted(self.usb_devices.items(),
                          key=lambda x: x[1]['busnum'] * 1000 + \
                          x[1]['devnum']):
      print('Bus %03d Dev %03d %04x:%04x %s %s %s' % (
        info['busnum'],
        info['devnum'],
        info['vendorid'],
        info['productid'],
        '*' if self._is_known_id(info['vendorid'], info['productid']) else ' ',
        info.get('product', '???'),
        list(info['devices']) if len(info['devices']) > 0 else ''))

  def read(self, verbose=False):
    '''Read all of the known devices on the system and return a list of
    dictionaries which contain the device information, firmware information,
    and environmental information obtained. If there is an error, then the
    'error' field in the dictionary will contain a string explaining the
    error.
    '''
    results = []
    for _, info in sorted(self.usb_devices.items(),
                          key=lambda x: x[1]['busnum'] * 1000 + \
                          x[1]['devnum']):
      if not self._is_known_id(info['vendorid'], info['productid']):
        continue
      if len(info['devices']) == 0:
        info['error'] = 'no hid/tty devices available'
        results.append(info)
        continue
      usbread = USBRead(info['devices'][-1], verbose)
      results.append({ **info, **usbread.read() })
    return results

  def _add_temperature(self, name, info):
    '''Helper method to add the temperature to a string in both Celsius and
    Fahrenheit. If no sensor data is available, then '- -' will be returned.
    '''
    if name not in info:
      return '- -'
    degC = info[name]
    degF = degC * 1.8 + 32.0
    return '%.2fC %.2fF' % (degC, degF)

  def _add_humidity(self, name, info):
    '''Helper method to add the humidity to a string. If no sensor data is
    available, then '-' will be returned.
    '''

    if name not in info:
      return '-'
    return '%d%%' % int(info[name])

  def print(self, results, use_json=False):
    '''Print out a list of all of the known USB sensor devices on the system.
    If 'use_json' is True, then JSON formatting will be used.
    '''

    if use_json:
      print(json.dumps(results, indent=4))
      return

    for info in results:
      s = 'Bus %03d Dev %03d %04x:%04x %s' % (info['busnum'],
                                              info['devnum'],
                                              info['vendorid'],
                                              info['productid'],
                                              info.get('firmware'))
      if 'error' in info:
        s += ' Error: %s' % info['error']
      else:
        s += ' ' + self._add_temperature('internal temperature', info)
        s += ' ' + self._add_humidity('internal humidity', info)
        s += ' ' + self._add_temperature('external temperature', info)
        s += ' ' + self._add_humidity('external humidity', info)
      print(s)

  def main(self):
    '''An example 'main' entry point that can be used to make temper.py a
    standalone program.
    '''

    parser = argparse.ArgumentParser(description='temper')
    parser.add_argument('-l', '--list', action='store_true',
                        help='List all USB devices')
    parser.add_argument('--json', action='store_true',
                        help='Provide output as JSON')
    parser.add_argument('--force', type=str,
                        help='Force the use of the hex id; ignore other ids',
                        metavar=('VENDOR_ID:PRODUCT_ID'))
    parser.add_argument('--verbose', action='store_true',
                        help='Output binary data from thermometer')
    args = parser.parse_args()
    self.verbose = args.verbose

    if args.list:
      self.list(args.json)
      return 0

    if args.force:
      ids = args.force.split(':')
      if len(ids) != 2:
        print('Cannot parse hexadecimal id: %s' % args.force)
        return 1
      try:
        vendor_id = int(ids[0], 16)
        product_id = int(ids[1], 16)
      except:
        print('Cannot parse hexadecimal id: %s' % args.force)
        return 1
      self.forced_vendor_id = vendor_id;
      self.forced_product_id = product_id;

    # By default, output the temperature and humidity for all known sensors.
    results = self.read(args.verbose)
    self.print(results, args.json)
    return 0


def main():
  temper = Temper()
  sys.exit(temper.main())

if __name__ == "__main__":
  main()<|MERGE_RESOLUTION|>--- conflicted
+++ resolved
@@ -239,8 +239,6 @@
       #Bytes 5-6 hold the device humidity, divide by 100
       self._parse_bytes('internal humidity', 4, 100.0, bytes, info)
       return info
-<<<<<<< HEAD
-=======
     if info['firmware'][:16] == 'TEMPer1F_H1V1.5F':
       info['firmware'] = info['firmware'][:16]
       self._parse_bytes('internal temperature', 2, 1, bytes, info, verbose=self.verbose)
@@ -258,7 +256,6 @@
       h = -6 + 125.0 * h / 65536
       info['internal humidity'] = h
       return info
->>>>>>> 09e7a0e6
     if info['firmware'][:12] == 'TEMPer2_V4.1':
       info['firmware'] = info['firmware'][:12]
       self._parse_bytes('internal temperature', 2, 100.0, bytes, info)
@@ -269,11 +266,7 @@
       # Bytes 3-4 hold the device temp, divide by 100
       self._parse_bytes(
         'internal temperature', 2, 100.0, bytes, info, self.verbose)
-<<<<<<< HEAD
-      return info
-=======
-    return info
->>>>>>> 09e7a0e6
+      return info
 
     info['error'] = 'Unknown firmware %s: %s' % (info['firmware'],
                                                  binascii.hexlify(bytes))
