#!/usr/bin/env python3
# temper.py -*-python-*-
# Copyright 2018 by Pham Urwen (urwen@mail.ru)
#
# Permission is hereby granted, free of charge, to any person obtaining a copy
# of this software and associated documentation files (the "Software"), to
# deal in the Software without restriction, including without limitation the
# rights to use, copy, modify, merge, publish, distribute, sublicense, and/or
# sell copies of the Software, and to permit persons to whom the Software is
# furnished to do so, subject to the following conditions:
#
# The above copyright notice and this permission notice shall be included in
# all copies or substantial portions of the Software.
#
# THE SOFTWARE IS PROVIDED "AS IS", WITHOUT WARRANTY OF ANY KIND, EXPRESS OR
# IMPLIED, INCLUDING BUT NOT LIMITED TO THE WARRANTIES OF MERCHANTABILITY,
# FITNESS FOR A PARTICULAR PURPOSE AND NONINFRINGEMENT. IN NO EVENT SHALL THE
# AUTHORS OR COPYRIGHT HOLDERS BE LIABLE FOR ANY CLAIM, DAMAGES OR OTHER
# LIABILITY, WHETHER IN AN ACTION OF CONTRACT, TORT OR OTHERWISE, ARISING
# FROM, OUT OF OR IN CONNECTION WITH THE SOFTWARE OR THE USE OR OTHER DEALINGS
# IN THE SOFTWARE.

# Standard python3 modules
import argparse
import binascii
import json
import os
import re
import select
import struct
import sys

# Non-standard modules
try:
  import serial
except ImportError:
  print('Cannot import "serial". Please sudo apt-get install python3-serial')
  sys.exit(1)


class USBList(object):
  '''Get a list of all of the USB devices on a system, along with their
  associated hidraw or serial (tty) devices.
  '''

  SYSPATH = '/sys/bus/usb/devices'

  def _readfile(self, path):
    '''Read data from 'path' and return it as a string. Return the empty string
    if the file does not exist, cannot be read, or has an error.
    '''
    try:
      with open(path, 'r') as fp:
        return fp.read().strip()
    except:
      return ''

  def _find_devices(self, dirname):
    '''Scan a directory hierarchy for names that start with "tty" or "hidraw".
    Return these names in a set.
    '''
    devices = set()
    for entry in os.scandir(dirname):
        if entry.is_dir() and not entry.is_symlink():
          devices |= self._find_devices(os.path.join(dirname, entry.name))
        if re.search('tty.*[0-9]', entry.name):
          devices.add(entry.name)
        if re.search('hidraw[0-9]', entry.name):
          devices.add(entry.name)
    return devices

  def _get_usb_device(self, dirname):
    '''Examine the files in 'dirname', looking for files with well-known
    names expected to be in the /sys hierarchy under Linux for USB devices.
    Return a dictionary of the information gathered. If no information is found
    (i.e., because the directory is not for a USB device) return None.
    '''
    info = dict()
    vendorid = self._readfile(os.path.join(dirname, 'idVendor'))
    if vendorid == '':
      return None
    info['vendorid'] = int(vendorid, 16)
    productid = self._readfile(os.path.join(dirname, 'idProduct'))
    info['productid'] = int(productid, 16)
    info['manufacturer'] = self._readfile(os.path.join(dirname,
                                                       'manufacturer'))
    info['product'] = self._readfile(os.path.join(dirname, 'product'))
    info['busnum'] = int(self._readfile(os.path.join(dirname, 'busnum')))
    info['devnum'] = int(self._readfile(os.path.join(dirname, 'devnum')))
    info['devices'] = sorted(self._find_devices(dirname))
    return info

  def get_usb_devices(self):
    '''Scan a well-known Linux hierarchy in /sys and try to find all of the
    USB devices on a system. Return these as a dictionary indexed by the path.
    '''
    info = dict()
    for entry in os.scandir(Temper.SYSPATH):
        if entry.is_dir():
          path = os.path.join(Temper.SYSPATH, entry.name)
          device = self._get_usb_device(path)
          if device is not None:
            device['port'] = entry.name
            info[path] = device
    return info

class USBRead(object):
  '''Read temperature and/or humidity information from a specified USB device.
  '''
  def __init__(self, device, verbose=False):
    self.device = device
    self.verbose = verbose

  def _parse_bytes(self, name, offset, divisor, bytes, info, verbose = False):
    '''Data is returned from several devices in a similar format. In the first
    8 bytes, the internal sensors are returned in bytes 2 and 3 (temperature)
    and in bytes 4 and 5 (humidity). In the second 8 bytes, external sensor
    information is returned. If there are only external sensors, then only 8
    bytes are returned, and the caller is expected to use the correct 'name'.
    The caller is also expected to detect the firmware version and provide the
    appropriate divisor, which is usually 100 or 256.

    There is no return value. Instead 'info[name]' is update directly, if a
    value is found.
    '''
    try:
      if bytes[offset] == 0x4e and bytes[offset+1] == 0x20:
        return
    except:
      return
    try:
    # Big endian, short (signed) integer (2 Bytes)
      if verbose:
        print('Converted value: %s' % binascii.hexlify(bytes[offset:offset+2]))
      info[name] = struct.unpack_from('>h', bytes, offset)[0] / divisor
    except:
      return

  def _read_hidraw_firmware(self, fd, verbose = False):
    ''' Get firmware identifier'''
    query = struct.pack('8B', 0x01, 0x86, 0xff, 0x01, 0, 0, 0, 0)
    if verbose:
      print('Firmware query: %s' % binascii.b2a_hex(query))

    # Sometimes we don't get all of the expected information from the
    # device.  We'll retry a few times and hope for the best.
    # See: https://github.com/urwen/temper/issues/9
    for i in range(0, 10):
      os.write(fd, query)

      firmware = b''
      while True:
        r, _, _ = select.select([fd], [], [], 0.2)
        if fd not in r:
          break
        data = os.read(fd, 8)
        firmware += data

      if not len(firmware):
        os.close(fd)
        raise RuntimeError('Cannot read device firmware identifier')

      if len(firmware) > 8:
        break

    if verbose:
      print('Firmware value: %s %s' %(binascii.b2a_hex(firmware), firmware.decode()))

    return firmware

  def _read_hidraw(self, device):
    '''Using the Linux hidraw device, send the special commands and receive the
    raw data. Then call '_parse_bytes' based on the firmware version to provide
    temperature and humidity information.

    A dictionary of temperature and humidity info is returned.
    '''
    path = os.path.join('/dev', device)
    fd = os.open(path, os.O_RDWR)

    firmware = self._read_hidraw_firmware(fd, self.verbose)
    #print(firmware[:12])

    # Get temperature/humidity
    os.write(fd, struct.pack('8B', 0x01, 0x80, 0x33, 0x01, 0, 0, 0, 0))
    bytes = b''
    while True:
      r, _, _ = select.select([fd], [], [], 0.1)
      if fd not in r:
        break
      data = os.read(fd, 8)
      bytes += data

    os.close(fd)
    if self.verbose:
      print('Data value: %s' % binascii.hexlify(bytes))

    info = dict()
    info['firmware'] = str(firmware, 'latin-1').strip()
    info['hex_firmware'] = str(binascii.b2a_hex(firmware), 'latin-1')
    info['hex_data'] = str(binascii.b2a_hex(bytes), 'latin-1')

    if info['firmware'][:10] in [ 'TEMPerF1.2', 'TEMPerF1.4', 'TEMPer1F1.' ]:
      info['firmware'] = info['firmware'][:10]
      self._parse_bytes('internal temperature', 2, 256.0, bytes, info)
      return info

    if info['firmware'][:15] in [ 'TEMPerGold_V3.1', 'TEMPerGold_V3.3', 'TEMPerGold_V3.4', 'TEMPerGold_V3.5' ]:
      info['firmware'] = info['firmware'][:15]
      self._parse_bytes('internal temperature', 2, 100.0, bytes, info)
      return info

    if info['firmware'][:12] in [ 'TEMPerX_V3.1', 'TEMPerX_V3.3' ]:
      info['firmware'] = info['firmware'][:12]
      self._parse_bytes('internal temperature', 2, 100.0, bytes, info)
      self._parse_bytes('internal humidity', 4, 100.0, bytes, info)
      self._parse_bytes('external temperature', 10, 100.0, bytes, info)
      self._parse_bytes('external humidity', 12, 100.0, bytes, info)
      return info

    if info['firmware'][:16] == 'TEMPer2_M12_V1.3':
      info['firmware'] = info['firmware'][:16]
      self._parse_bytes('internal temperature', 2, 256.0, bytes, info)
      self._parse_bytes('external temperature', 4, 256.0, bytes, info)
      return info
    if info['firmware'][:12] in [ 'TEMPer2_V3.7', 'TEMPer2_V3.9']:
      info['firmware'] = info['firmware'][:12]
      #Bytes 3-4 hold the device temp, divide by 100
      self._parse_bytes('internal temperature', 2, 100.0, bytes, info, self.verbose)
      #Bytes 11-12 hold the external temp, divide by 100
      self._parse_bytes('external temperature', 10, 100.0, bytes, info, self.verbose)
      return info
    if info['firmware'][:14] == 'TEMPerHUM_V3.9':
      info['firmware'] = info['firmware'][:14]
      #Bytes 3-4 hold the device temp, divide by 100
      self._parse_bytes('internal temperature', 2, 100.0, bytes, info, self.verbose)
      #Bytes 11-12 hold the external temp, divide by 100
      self._parse_bytes('external temperature', 10, 100.0, bytes, info, self.verbose)
      #Bytes 5-6 hold the device humidity, divide by 100
      self._parse_bytes('internal humidity', 4, 100.0, bytes, info)
      return info
<<<<<<< HEAD
    if info['firmware'][:13] == 'TEMPer1F_V3.9':
      info['firmware'] = info['firmware'][:13]
      self._parse_bytes('internal temperature', 2, 100.0, bytes, info)
      self._parse_bytes('internal humidity', 4, 100.0, bytes, info)
      self._parse_bytes('external temperature', 10, 100.0, bytes, info)
      self._parse_bytes('external humidity', 12, 100.0, bytes, info)
      return info      
      
=======
    if info['firmware'][:12] == 'TEMPer2_V4.1':
      info['firmware'] = info['firmware'][:12]
      self._parse_bytes('internal temperature', 2, 100.0, bytes, info)
      self._parse_bytes('external temperature', 10, 100.0, bytes, info, self.verbose)
      return info
    if info['firmware'][:13] == 'TEMPer1F_V3.9':
      info['firmware'] = info['firmware'][:13]
      # Bytes 3-4 hold the device temp, divide by 100
      self._parse_bytes(
        'internal temperature', 2, 100.0, bytes, info, self.verbose)
    return info

>>>>>>> fd0e347e
    info['error'] = 'Unknown firmware %s: %s' % (info['firmware'],
                                                 binascii.hexlify(bytes))
    return info

  def _read_serial(self, device):
    '''Using the Linux serial device, send the special commands and receive the
    text data, which is parsed directly in this method.

    A dictionary of device info (like that returned by USBList) combined with
    temperature and humidity info is returned.
    '''

    path = os.path.join('/dev', device)
    s = serial.Serial(path, 9600)
    s.bytesize = serial.EIGHTBITS
    s.parity = serial.PARITY_NONE
    s.stopbits = serial.STOPBITS_ONE
    s.timeout = 1
    s.xonoff = False
    s.rtscts = False
    s.dsrdtr = False
    s.writeTimeout = 0

    # Send the "Version" command and save the reply.
    s.write(b'Version')
    firmware = str(s.readline(), 'latin-1').strip()

    # Send the "ReadTemp" command and save the reply.
    s.write(b'ReadTemp')
    reply = str(s.readline(), 'latin-1').strip()
    reply += str(s.readline(), 'latin-1').strip()
    s.close()

    info = dict()
    info['firmware'] = firmware
    m = re.search(r'Temp-Inner:([0-9.]*).*, ?([0-9.]*)', reply)
    if m is not None:
      info['internal temperature'] = float(m.group(1))
      info['internal humidity'] = float(m.group(2))
    m = re.search(r'Temp-Outer:([0-9.]*).*?, ?([0-9.]*)', reply)
    if m is not None:
      try:
        info['external temperature'] = float(m.group(1))
        info['external humidity'] = float(m.group(2))
      except:
        pass
    return info

  def read(self):
    '''Read the firmware version, temperature, and humidity from the device and
    return a dictionary containing these data.
    '''
    # Use the last device found
    if self.device.startswith('hidraw'):
      return self._read_hidraw(self.device)
    if self.device.startswith('tty'):
      return self._read_serial(self.device)
    return {'error': 'No usable hid/tty devices available'}

class Temper(object):
  SYSPATH = '/sys/bus/usb/devices'

  def __init__(self, verbose=False):
    usblist = USBList()
    self.usb_devices = usblist.get_usb_devices()
    self.forced_vendor_id = None
    self.forced_product_id = None
    self.verbose = verbose

  def _is_known_id(self, vendorid, productid):
    '''Returns True if the vendorid and product id are valid.
    '''

    if self.forced_vendor_id is not None and \
       self.forced_product_id is not None:
      if self.forced_vendor_id == vendorid and \
         self.forced_product_id == productid:
        return True
      return False

    if vendorid == 0x0c45 and productid == 0x7401:
      return True
    if vendorid == 0x413d and productid == 0x2107:
      return True
    if vendorid == 0x1a86 and productid == 0x5523:
      return True
    if vendorid == 0x1a86 and productid == 0xe025:
      return True
    if vendorid == 0x3553 and productid == 0xa001:
      return True

    # The id is not known to this program.
    return False

  def list(self, use_json=False):
    '''Print out a list all of the USB devices on the system. If 'use_json' is
    True, then JSON formatting will be used.
    '''
    if use_json:
      print(json.dumps(self.usb_devices, indent=4))
      return

    for _, info in sorted(self.usb_devices.items(),
                          key=lambda x: x[1]['busnum'] * 1000 + \
                          x[1]['devnum']):
      print('Bus %03d Dev %03d %04x:%04x %s %s %s' % (
        info['busnum'],
        info['devnum'],
        info['vendorid'],
        info['productid'],
        '*' if self._is_known_id(info['vendorid'], info['productid']) else ' ',
        info.get('product', '???'),
        list(info['devices']) if len(info['devices']) > 0 else ''))

  def read(self, verbose=False):
    '''Read all of the known devices on the system and return a list of
    dictionaries which contain the device information, firmware information,
    and environmental information obtained. If there is an error, then the
    'error' field in the dictionary will contain a string explaining the
    error.
    '''
    results = []
    for _, info in sorted(self.usb_devices.items(),
                          key=lambda x: x[1]['busnum'] * 1000 + \
                          x[1]['devnum']):
      if not self._is_known_id(info['vendorid'], info['productid']):
        continue
      if len(info['devices']) == 0:
        info['error'] = 'no hid/tty devices available'
        results.append(info)
        continue
      usbread = USBRead(info['devices'][-1], verbose)
      results.append({ **info, **usbread.read() })
    return results

  def _add_temperature(self, name, info):
    '''Helper method to add the temperature to a string in both Celsius and
    Fahrenheit. If no sensor data is available, then '- -' will be returned.
    '''
    if name not in info:
      return '- -'
    degC = info[name]
    degF = degC * 1.8 + 32.0
    return '%.2fC %.2fF' % (degC, degF)

  def _add_humidity(self, name, info):
    '''Helper method to add the humidity to a string. If no sensor data is
    available, then '-' will be returned.
    '''

    if name not in info:
      return '-'
    return '%d%%' % int(info[name])

  def print(self, results, use_json=False):
    '''Print out a list of all of the known USB sensor devices on the system.
    If 'use_json' is True, then JSON formatting will be used.
    '''

    if use_json:
      print(json.dumps(results, indent=4))
      return

    for info in results:
      s = 'Bus %03d Dev %03d %04x:%04x %s' % (info['busnum'],
                                              info['devnum'],
                                              info['vendorid'],
                                              info['productid'],
                                              info.get('firmware'))
      if 'error' in info:
        s += ' Error: %s' % info['error']
      else:
        s += ' ' + self._add_temperature('internal temperature', info)
        s += ' ' + self._add_humidity('internal humidity', info)
        s += ' ' + self._add_temperature('external temperature', info)
        s += ' ' + self._add_humidity('external humidity', info)
      print(s)

  def main(self):
    '''An example 'main' entry point that can be used to make temper.py a
    standalone program.
    '''

    parser = argparse.ArgumentParser(description='temper')
    parser.add_argument('-l', '--list', action='store_true',
                        help='List all USB devices')
    parser.add_argument('--json', action='store_true',
                        help='Provide output as JSON')
    parser.add_argument('--force', type=str,
                        help='Force the use of the hex id; ignore other ids',
                        metavar=('VENDOR_ID:PRODUCT_ID'))
    parser.add_argument('--verbose', action='store_true',
                        help='Output binary data from thermometer')
    args = parser.parse_args()
    self.verbose = args.verbose

    if args.list:
      self.list(args.json)
      return 0

    if args.force:
      ids = args.force.split(':')
      if len(ids) != 2:
        print('Cannot parse hexadecimal id: %s' % args.force)
        return 1
      try:
        vendor_id = int(ids[0], 16)
        product_id = int(ids[1], 16)
      except:
        print('Cannot parse hexadecimal id: %s' % args.force)
        return 1
      self.forced_vendor_id = vendor_id;
      self.forced_product_id = product_id;

    # By default, output the temperature and humidity for all known sensors.
    results = self.read(args.verbose)
    self.print(results, args.json)
    return 0


def main():
  temper = Temper()
  sys.exit(temper.main())

if __name__ == "__main__":
  main()<|MERGE_RESOLUTION|>--- conflicted
+++ resolved
@@ -239,16 +239,6 @@
       #Bytes 5-6 hold the device humidity, divide by 100
       self._parse_bytes('internal humidity', 4, 100.0, bytes, info)
       return info
-<<<<<<< HEAD
-    if info['firmware'][:13] == 'TEMPer1F_V3.9':
-      info['firmware'] = info['firmware'][:13]
-      self._parse_bytes('internal temperature', 2, 100.0, bytes, info)
-      self._parse_bytes('internal humidity', 4, 100.0, bytes, info)
-      self._parse_bytes('external temperature', 10, 100.0, bytes, info)
-      self._parse_bytes('external humidity', 12, 100.0, bytes, info)
-      return info      
-      
-=======
     if info['firmware'][:12] == 'TEMPer2_V4.1':
       info['firmware'] = info['firmware'][:12]
       self._parse_bytes('internal temperature', 2, 100.0, bytes, info)
@@ -259,9 +249,8 @@
       # Bytes 3-4 hold the device temp, divide by 100
       self._parse_bytes(
         'internal temperature', 2, 100.0, bytes, info, self.verbose)
-    return info
-
->>>>>>> fd0e347e
+      return info
+
     info['error'] = 'Unknown firmware %s: %s' % (info['firmware'],
                                                  binascii.hexlify(bytes))
     return info
