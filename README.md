--- conflicted
+++ resolved
@@ -44,27 +44,16 @@
 In the following table "I" means the sensor is internal to the USB stick and
 "E" means the sensor is on a cable that is plugged into the USB stick.
 
-<<<<<<< HEAD
-Product    |    Id     |  Firmware       | Temp | Hum | Notes
------------|-----------|-----------------|------|-----|---------------
-TEMPer     | 0c45:7401 | TEMPerF1.4      | I    |     | Metal
-TEMPer     | 413d:2107 | TEMPerGold_V3.1 | I    |     | Metal
-TEMPerHUM  | 413d:2107 | TEMPerX_V3.1    | I    | I   | White plastic
-TEMPer2    | 413d:2107 | TEMPerX_V3.3    | I,E  |     | White plastic
-TEMPer2    | 1a86:e025 | TEMPer2_V3.7    | I,E  |     | White plastic with red button
-TEMPer1F   | 413d:2107 | TEMPerX_V3.3    | E    |     | White plastic
-TEMPerX232 | 1a86:5523 | TEMPerX232_V2.0 | I,E  | I   | White plastic
-=======
 Product     |    Id     |  Firmware        | Temp | Hum | Notes
 ------------|-----------|------------------|------|-----|---------------
 TEMPer      | 0c45:7401 | TEMPerF1.4       | I    |     | Metal
 TEMPer      | 413d:2107 | TEMPerGold_V3.1  | I    |     | Metal
 TEMPerHUM   | 413d:2107 | TEMPerX_V3.1     | I    | I   | White plastic
 TEMPer2     | 413d:2107 | TEMPerX_V3.3     | I,E  |     | White plastic
+TEMPer2     | 1a86:e025 | TEMPer2_V3.7     | I,E  |     | White plastic with red button
 TEMPer1F    | 413d:2107 | TEMPerX_V3.3     | E    |     | White plastic
 TEMPerX232  | 1a86:5523 | TEMPerX232_V2.0  | I,E  | I   | White plastic
 TEMPer1V1.1 | 0c45:7401 | TEMPer1F1.1Per1F | E    |     | Metal
->>>>>>> 0124becb
 
 The 1a86:5523 device may identify as 413d:2107 depending on button presses,
 but it cannot be used successfully when in that mode.
